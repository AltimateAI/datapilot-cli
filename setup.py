#!/usr/bin/env python
import re
from pathlib import Path

from setuptools import find_packages
from setuptools import setup


def read(*names, **kwargs):
    with Path(__file__).parent.joinpath(*names).open(encoding=kwargs.get("encoding", "utf8")) as fh:
        return fh.read()


setup(
    name="altimate-datapilot-cli",
    version="0.0.11",
    license="MIT",
    description="Assistant for Data Teams",
    long_description="{}\n{}".format(
        re.compile("^.. start-badges.*^.. end-badges", re.M | re.S).sub("", read("README.rst")),
        re.sub(":[a-z]+:`~?(.*?)`", r"``\1``", read("CHANGELOG.rst")),
    ),
    author="Altimate Inc",
    author_email="info@altimate.ai",
    url="https://github.com/AltimateAI/datapilot-cli",
    packages=find_packages("src"),
    package_dir={"": "src"},
    py_modules=[path.stem for path in Path("src").glob("*.py")],
    include_package_data=True,
    zip_safe=False,
    classifiers=[
        # complete classifier list: http://pypi.python.org/pypi?%3Aaction=list_classifiers
        "Development Status :: 5 - Production/Stable",
        "Intended Audience :: Developers",
        "License :: OSI Approved :: MIT License",
        "Operating System :: Unix",
        "Operating System :: POSIX",
        "Operating System :: Microsoft :: Windows",
        "Programming Language :: Python",
        "Programming Language :: Python :: 3",
        "Programming Language :: Python :: 3 :: Only",
        "Programming Language :: Python :: 3.8",
        "Programming Language :: Python :: 3.9",
        "Programming Language :: Python :: 3.10",
        "Programming Language :: Python :: 3.11",
        "Programming Language :: Python :: 3.12",
        "Programming Language :: Python :: Implementation :: CPython",
        "Programming Language :: Python :: Implementation :: PyPy",
        # uncomment if you test on these interpreters:
        # "Programming Language :: Python :: Implementation :: IronPython",
        # "Programming Language :: Python :: Implementation :: Jython",
        # "Programming Language :: Python :: Implementation :: Stackless",
        "Topic :: Utilities",
    ],
    project_urls={
        "Documentation": "https://datapilot.readthedocs.io/",
        "Changelog": "https://datapilot.readthedocs.io/en/latest/changelog.html",
        "Issue Tracker": "https://github.com/AltimateAI/datapilot-cli/issues",
    },
    keywords=[
        # eg: "keyword1", "keyword2", "keyword3",
    ],
    python_requires=">=3.8",
    install_requires=[
        "click==8.1.7",
<<<<<<< HEAD
        "sqlglot==18.3.0",
        "dbt-artifacts-parser==0.7.0",
=======
        "dbt-artifacts-parser==0.5.1",
>>>>>>> e81e71e9
        "ruamel.yaml==0.18.6",
        "tabulate==0.9.0",
        "requests==2.31.0",
    ],
    extras_require={
        # eg:
        #   "rst": ["docutils>=0.11"],
        #   ":python_version=="2.6"": ["argparse"],
    },
    entry_points={
        "console_scripts": [
            "datapilot = datapilot.cli.main:datapilot",
            "datapilot_run_dbt_checks = datapilot.core.platforms.dbt.hooks.executor_hook:main",
        ]
    },
)<|MERGE_RESOLUTION|>--- conflicted
+++ resolved
@@ -63,12 +63,7 @@
     python_requires=">=3.8",
     install_requires=[
         "click==8.1.7",
-<<<<<<< HEAD
-        "sqlglot==18.3.0",
         "dbt-artifacts-parser==0.7.0",
-=======
-        "dbt-artifacts-parser==0.5.1",
->>>>>>> e81e71e9
         "ruamel.yaml==0.18.6",
         "tabulate==0.9.0",
         "requests==2.31.0",
