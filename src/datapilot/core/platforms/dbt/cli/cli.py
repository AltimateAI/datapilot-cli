import logging

import click

from datapilot.clients.altimate.utils import check_token_and_instance
from datapilot.clients.altimate.utils import get_all_dbt_configs
from datapilot.clients.altimate.utils import onboard_file
from datapilot.clients.altimate.utils import start_dbt_ingestion
from datapilot.clients.altimate.utils import validate_credentials
from datapilot.clients.altimate.utils import validate_permissions
from datapilot.config.config import load_config
from datapilot.core.platforms.dbt.constants import MODEL
from datapilot.core.platforms.dbt.constants import PROJECT
from datapilot.core.platforms.dbt.executor import DBTInsightGenerator
from datapilot.core.platforms.dbt.formatting import generate_model_insights_table
from datapilot.core.platforms.dbt.formatting import generate_project_insights_table
from datapilot.core.platforms.dbt.utils import load_catalog
from datapilot.core.platforms.dbt.utils import load_manifest
from datapilot.utils.formatting.utils import tabulate_data
from datapilot.utils.utils import map_url_to_instance

logging.basicConfig(level=logging.INFO)


# New dbt group
@click.group()
@click.pass_context
def dbt(ctx):
    """DBT specific commands."""
    # Ensure context object exists
    ctx.ensure_object(dict)


@dbt.command("project-health")
@click.option(
    "--manifest-path",
    required=True,
    help="Path to the DBT manifest file",
)
@click.option(
    "--catalog-path",
    required=False,
    help="Path to the DBT catalog file",
)
@click.option(
    "--config-path",
    required=False,
    help="Path to the DBT config file",
)
@click.option(
    "--config-name",
    required=False,
    help="Name of the DBT config to use from the API",
)
@click.option(
    "--select",
    required=False,
    default=None,
    help="Selective model testing. Specify one or more models to run tests on.",
)
@click.pass_context
def project_health(
    ctx,
    manifest_path,
    catalog_path,
    config_path=None,
    config_name=None,
    select=None,
):
    """
    Validate the DBT project's configuration and structure.
    :param manifest_path: Path to the DBT manifest file.
    """
    # Get common options from parent context
    token = ctx.parent.obj.get("token")
    instance_name = ctx.parent.obj.get("instance_name")
    backend_url = ctx.parent.obj.get("backend_url")

    config = None
    if config_path:
        config = load_config(config_path)
    elif config_name and token and instance_name:
        # Get configs from API
        configs = get_all_dbt_configs(token, instance_name, backend_url)
        if configs and "items" in configs:
            # Find config by name
            matching_configs = [c for c in configs["items"] if c["name"] == config_name]
            if matching_configs:
                # Get the config directly from the API response
                click.echo(f"Using config: {config_name}")
                config = matching_configs[0].get("config", {})
            else:
                click.echo(f"No config found with name: {config_name}")
                return
        else:
            click.echo("Failed to fetch configs from API")
            return

    selected_models = []
    if select:
        selected_models = select.split(" ")
    manifest = load_manifest(manifest_path)
    catalog = load_catalog(catalog_path) if catalog_path else None

    insight_generator = DBTInsightGenerator(
        manifest=manifest,
        catalog=catalog,
        config=config,
        selected_models=selected_models,
        token=token,
        instance_name=instance_name,
        backend_url=backend_url,
    )
    reports = insight_generator.run()

    package_insights = reports[PROJECT]
    model_insights = reports[MODEL]
    model_report = generate_model_insights_table(model_insights)
    if len(model_report) > 0:
        click.echo("--" * 50)
        click.echo("Model Insights")
        click.echo("--" * 50)
    for model_id, report in model_report.items():
        click.echo(f"Model: {model_id}")
        click.echo(f"File path: {report['path']}")
        click.echo(tabulate_data(report["table"], headers="keys"))
        click.echo("\n")

    if len(package_insights) > 0:
        project_report = generate_project_insights_table(package_insights)
        click.echo("--" * 50)
        click.echo("Project Insights")
        click.echo("--" * 50)
        click.echo(tabulate_data(project_report, headers="keys"))


@dbt.command("onboard")
<<<<<<< HEAD
@click.option("--token", prompt="API Token", help="Your API token for authentication.")
@click.option("--instance-name", prompt="Instance Name", help="Your tenant ID.")
=======
@click.option("--dbt_core_integration_id", prompt="DBT Core Integration ID", help="DBT Core Integration ID")
>>>>>>> 5f679abd
@click.option(
    "--dbt_core_integration_id",
    "--dbt_integration_id",
    "dbt_integration_id",  # This is the parameter name that will be passed to the function
    prompt="DBT Integration ID",
    help="DBT Core Integration ID or DBT Integration ID",
)
@click.option(
    "--dbt_core_integration_environment",
    "--dbt_integration_environment",
    "dbt_integration_environment",  # This is the parameter name that will be passed to the function
    default="PROD",
    prompt="DBT Integration Environment",
    help="DBT Core Integration Environment or DBT Integration Environment",
)
@click.option("--manifest-path", required=True, prompt="Manifest Path", help="Path to the manifest file.")
@click.option("--catalog-path", required=False, prompt=False, help="Path to the catalog file.")
@click.pass_context
def onboard(
<<<<<<< HEAD
    token,
    instance_name,
    dbt_integration_id,  # Updated parameter name
    dbt_integration_environment,  # Updated parameter name
=======
    ctx,
    dbt_core_integration_id,
    dbt_core_integration_environment,
>>>>>>> 5f679abd
    manifest_path,
    catalog_path,
):
    """Onboard a manifest file to DBT."""
    # Get common options from parent context
    token = ctx.parent.obj.get("token")
    instance_name = ctx.parent.obj.get("instance_name")
    backend_url = ctx.parent.obj.get("backend_url")

    # For onboard command, token and instance_name are required
    if not token:
        token = click.prompt("API Token")
    if not instance_name:
        instance_name = click.prompt("Instance Name")

    check_token_and_instance(token, instance_name)

    if not validate_credentials(token, backend_url, instance_name):
        click.echo("Error: Invalid credentials.")
        return

    if not validate_permissions(token, backend_url, instance_name):
        click.echo("Error: You don't have permission to perform this action.")
        return

    try:
        load_manifest(manifest_path)
    except Exception as e:
        click.echo(f"Error: {e}")
        return

    response = onboard_file(token, instance_name, dbt_integration_id, dbt_integration_environment, "manifest", manifest_path, backend_url)
    if response["ok"]:
        click.echo("Manifest onboarded successfully!")
    else:
        click.echo(f"{response['message']}")

    if not catalog_path:
        return

    response = onboard_file(token, instance_name, dbt_integration_id, dbt_integration_environment, "catalog", catalog_path, backend_url)
    if response["ok"]:
        click.echo("Catalog onboarded successfully!")
    else:
        click.echo(f"{response['message']}")

    response = start_dbt_ingestion(token, instance_name, dbt_integration_id, dbt_integration_environment, backend_url)
    if response["ok"]:
        url = map_url_to_instance(backend_url, instance_name)
        if not url:
            click.echo("Manifest and catalog ingestion has started.")
        else:
            url = f"{url}/settings/integrations/{dbt_integration_id}/{dbt_integration_environment}"
            click.echo(f"Manifest and catalog ingestion has started. You can check the status at {url}")
    else:
        click.echo(f"{response['message']}")<|MERGE_RESOLUTION|>--- conflicted
+++ resolved
@@ -135,12 +135,7 @@
 
 
 @dbt.command("onboard")
-<<<<<<< HEAD
-@click.option("--token", prompt="API Token", help="Your API token for authentication.")
-@click.option("--instance-name", prompt="Instance Name", help="Your tenant ID.")
-=======
 @click.option("--dbt_core_integration_id", prompt="DBT Core Integration ID", help="DBT Core Integration ID")
->>>>>>> 5f679abd
 @click.option(
     "--dbt_core_integration_id",
     "--dbt_integration_id",
@@ -160,16 +155,9 @@
 @click.option("--catalog-path", required=False, prompt=False, help="Path to the catalog file.")
 @click.pass_context
 def onboard(
-<<<<<<< HEAD
-    token,
-    instance_name,
-    dbt_integration_id,  # Updated parameter name
-    dbt_integration_environment,  # Updated parameter name
-=======
     ctx,
-    dbt_core_integration_id,
-    dbt_core_integration_environment,
->>>>>>> 5f679abd
+    dbt_integration_id,
+    dbt_integration_environment,
     manifest_path,
     catalog_path,
 ):
