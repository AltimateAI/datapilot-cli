--- conflicted
+++ resolved
@@ -61,12 +61,12 @@
         click.echo(tabulate_data(report["table"], headers="keys"))
         click.echo("\n")
 
-<<<<<<< HEAD
-    project_report = generate_project_insights_table(package_insights)
-    click.echo("--" * 50)
-    click.echo("Project Insights")
-    click.echo("--" * 50)
-    click.echo(tabulate_data(project_report, headers="keys"))
+    if len(package_insights) > 0:
+        project_report = generate_project_insights_table(package_insights)
+        click.echo("--" * 50)
+        click.echo("Project Insights")
+        click.echo("--" * 50)
+        click.echo(tabulate_data(project_report, headers="keys"))
 
 
 @dbt.command("onboard")
@@ -93,12 +93,4 @@
     # This will throw error if manifest file is incorrect
     # load_manifest(manifest_path)
 
-    onboard_manifest(token, tenant, dbt_core_integration_id, manifest_path)
-=======
-    if len(package_insights) > 0:
-        project_report = generate_project_insights_table(package_insights)
-        click.echo("--" * 50)
-        click.echo("Project Insights")
-        click.echo("--" * 50)
-        click.echo(tabulate_data(project_report, headers="keys"))
->>>>>>> 19f65214
+    onboard_manifest(token, tenant, dbt_core_integration_id, manifest_path)